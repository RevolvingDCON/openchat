import argparse
import os
import math
from functools import partial

import torch
import torch.distributed

import deepspeed
import tqdm
import wandb
import numpy as np
import pyarrow

from ochat.config.model_config import MODEL_CONFIG_MAP
from ochat.training_deepspeed.multipack_dataloader import MultipackDistributedDataloader
from ochat.training_deepspeed.parquet_dataset import ParquetDataset


LOCAL_RANK      = None

PAD_ID          = 0
IGNORE_LABEL_ID = -100


def _find_multiple(a, b):
    return (-(a // -b)) * b


def _rank0_print(*args):
    global LOCAL_RANK

    if LOCAL_RANK == 0:
        tqdm.tqdm.write(*args)


def parse_args():
    parser = argparse.ArgumentParser()
    # Distributed
    parser.add_argument("--local_rank", type=int, required=True)

    # Model type and data
    parser.add_argument("--model_type", type=str, required=True)
    parser.add_argument("--model_path", type=str, required=True)
    parser.add_argument("--data_path",  type=str, required=True)
    parser.add_argument("--save_path",  type=str, required=True)
    parser.add_argument("--save_every", type=int, default=None)

    # Hyperparameters
    parser.add_argument("--batch_size_per_gpu", type=int,   default=16)
    parser.add_argument("--epochs",             type=int,   default=5)

    # Set lr to None to automatically estimate from LLaMA pretraining parameters (e.g. lr ~ sqrt(batch_size))
    parser.add_argument("--lr",                 type=float, default=None)
    parser.add_argument("--lr_min_ratio",       type=float, default=0.1)
    parser.add_argument("--lr_warmup_ratio",    type=int,   default=0.05)

    parser.add_argument("--weight_decay",       type=float, default=0.1)

    parser.add_argument("--beta1",              type=float, default=0.9)
    parser.add_argument("--beta2",              type=float, default=0.95)
    parser.add_argument("--eps",                type=float, default=1e-5)

    # DeepSpeed parameters
    parser = deepspeed.add_config_arguments(parser)

    # Parse known args
    args, unknown = parser.parse_known_args()
    return args


def create_dataset(args, split_name):
    # Load data
    filename = f"{args.data_path}.{split_name}.parquet"
    if not os.path.isfile(filename):
        _rank0_print (f"Skipping loading {split_name}")
        return None

    return ParquetDataset(filename)


def batch_to_tensor(batch, int_dtype=torch.long, loss_dtype=torch.bfloat16):
    # Pad an unused item to reach multiple of 64, for faster GEMM
    total_seqlen = pyarrow.compute.sum(batch.column("total_length")).as_py()
    pad_len      = _find_multiple(total_seqlen, 64) - total_seqlen

    if pad_len > 0:
        assert pad_len < 64

        # total length
        batch = pyarrow.concat_tables((batch, pyarrow.Table.from_pydict({
            "total_length": [pad_len],
            "num_seqs": [0],

            "seqlens": [[pad_len]],
            "nz_input_ids": [[PAD_ID] * pad_len],
            "nz_position_ids": [[0] * pad_len],
            "nz_shifted_label_ids": [[IGNORE_LABEL_ID] * pad_len],
            "nz_shifted_loss_weights": [[0.0] * pad_len],
        }, schema=batch.schema)))

    # concatenate
    batch_tensor = {}
    keys = {
        "seqlens": int_dtype, "nz_input_ids": int_dtype, "nz_position_ids": int_dtype, "nz_shifted_label_ids": int_dtype,
        "nz_shifted_loss_weights": loss_dtype
    }

    for k, dtype in keys.items():
        batch_tensor[k] = torch.from_numpy(np.concatenate(batch.column(k).to_numpy())).to(dtype)

    # cu seqlens
    batch_tensor["max_seqlen"] = torch.max(batch_tensor["seqlens"])
    batch_tensor["cu_seqlens"] = torch.nn.functional.pad(batch_tensor["seqlens"].cumsum(-1, dtype=torch.int32), (1, 0))

    del batch_tensor["seqlens"]

    # inputs
    return batch_tensor


def create_distributed_dataloader(args, data):
    # Check data
    assert data.metadata["model_type"] == args.model_type, \
        f"The dataset is for {data.metadata['model_type']}, but you specified {args.model_type} for training."

    # Multipack dataloader
    args.batch_max_len = args.batch_size_per_gpu * MODEL_CONFIG_MAP[args.model_type].model_max_context

    return MultipackDistributedDataloader(
        dataset=data,
        lengths=data["total_length"],
        numseqs=data["num_seqs"],

        batch_max_length=args.batch_max_len,
        collate_fn=batch_to_tensor,

        seed=0
    )


def create_model(args):
    global LOCAL_RANK

    # Create model + optimizer + lr scheduler
    model = MODEL_CONFIG_MAP[args.model_type].model_create(args.model_path)
    # Model to assigned cuda device
    model = model.to(LOCAL_RANK)
    # Enable gradient checkpointing
    model.gradient_checkpointing_enable()

    # Optimizer
    optimizer = torch.optim.AdamW(model.parameters(),
                                  lr=args.lr,
                                  weight_decay=args.weight_decay,
                                  betas=(args.beta1, args.beta2),
                                  eps=args.eps,
                                  fused=True)

    # DeepSpeed model
    model_engine, optimizer, _, _ = deepspeed.initialize(args=args,
                                                         model=model,
                                                         model_parameters=model.parameters(),
                                                         optimizer=optimizer)

    # Put deepspeed arguments
    args.device                         = model_engine.device

    return model_engine, optimizer


def cosine_schedule_with_warmup_lr_lambda(
    current_step: int, *, num_warmup_steps: int, num_training_steps: int, min_ratio: float = 0.0, num_cycles: float = 0.5
):
    if current_step < num_warmup_steps:
        return float(current_step) / float(max(1, num_warmup_steps))

    progress = float(current_step - num_warmup_steps) / float(max(1, num_training_steps - num_warmup_steps))
    return min_ratio + max(0.0, (1 - min_ratio) * 0.5 * (1.0 + math.cos(math.pi * float(num_cycles) * 2.0 * progress)))


def create_lr_scheduler(args, train_total_steps):
    lr_scheduler = partial(
        cosine_schedule_with_warmup_lr_lambda,

        num_warmup_steps=round(args.lr_warmup_ratio * train_total_steps),
        num_training_steps=train_total_steps,
        min_ratio=args.lr_min_ratio
    )

    return lr_scheduler


<<<<<<< HEAD
def save_tokenizer(args, save_path):
    tokenizer = transformers.AutoTokenizer.from_pretrained(args.model_path, use_fast=False)
    tokenizer.eos_token = MODEL_CONFIG_MAP[args.model_type].eot_token
    tokenizer.save_pretrained(save_path)
=======
def calculate_auto_lr(lr, batch_max_len, train_dataset):
    if lr is not None:
        return lr
    
    # Llama hyperparameters
    # FIXME: Only 7B/13B is supported
    base_lr = 3e-4
    base_bs = 4_000_000

    label_ids = np.concatenate(train_dataset["nz_shifted_label_ids"])
    supervised_ratio = np.sum(label_ids != IGNORE_LABEL_ID) / len(label_ids)

    supervised_tokens = batch_max_len * torch.distributed.get_world_size() * supervised_ratio
    lr = base_lr * math.sqrt(supervised_tokens / base_bs)

    _rank0_print(f"Use automatic learning rate {lr} (estimated from supervised ratio {supervised_ratio} effective batch size {supervised_tokens})")
    return lr
>>>>>>> f9995eb5


def train():
    global LOCAL_RANK

    deepspeed.init_distributed(dist_backend="nccl")

    # Args
    args       = parse_args()
    LOCAL_RANK = args.local_rank

    # Dataset
    _rank0_print("Loading data...")
    train_dataset = create_dataset(args, "train")
    eval_dataset  = create_dataset(args, "eval")

    # Data Loader
    train_loader      = create_distributed_dataloader(args, train_dataset)
    train_total_steps = args.epochs * train_loader.num_batches()

    eval_loader = None
    if eval_dataset is not None:
        eval_loader = create_distributed_dataloader(args, eval_dataset)

    # Hyperparams
    args.lr = calculate_auto_lr(args.lr, args.batch_max_len, train_dataset)

    # Model
    _rank0_print("Loading model...")
    model_engine, optimizer = create_model(args)

    # LR Scheduler
    lr_scheduler = create_lr_scheduler(args, train_total_steps)

    # Progress bar and logger
    progress_bar = None
    if LOCAL_RANK == 0:
        progress_bar = tqdm.tqdm(total=train_total_steps)

        wandb.init(project=os.path.basename(args.model_path), config=args)

    # Training Loop
    step = 0
    for epoch in range(args.epochs):
        _rank0_print(f"Epoch {epoch}")

        ############ Train Epoch
        model_engine.train()

        train_loader.set_epoch(epoch)
        for batch, all_numseq, cur_numseq in train_loader:
            step += 1
            if step > train_total_steps:  # At most train_total_steps
                break

            # To device
            batch = {k: (v.to(args.device) if v is not None else None) for k, v in batch.items()}

            # Update
            loss = (1 / all_numseq) * model_engine(**batch).loss

            model_engine.backward(loss)

            if model_engine.is_gradient_accumulation_boundary():
                # Set LR
                lr_this_step = args.lr * lr_scheduler(step)
                for param_group in optimizer.param_groups:
                    param_group['lr'] = lr_this_step

                # Log
                if LOCAL_RANK == 0:
                    wandb.log({"loss": loss.item() * (all_numseq / cur_numseq), "lr": lr_this_step}, step=step)
                    progress_bar.update()

            model_engine.step()

        # Log batch efficiency
        if LOCAL_RANK == 0:
            wandb.log({"batch_efficiency": train_loader.efficiency()}, step=step)

        ############ Eval Epoch
        if eval_loader is not None:
            model_engine.eval()

            eval_total_loss = torch.zeros((), dtype=torch.float32, device=args.device)
            eval_total_steps = 0

            eval_loader.set_epoch(epoch)
            with torch.inference_mode():
                for batch, all_numseq, cur_numseq in eval_loader:
                    # To device
                    batch = {k: (v.to(args.device) if v is not None else None) for k, v in batch.items()}

                    # Eval
                    eval_loss = (1 / all_numseq) * model_engine(**batch).loss
                    
                    # Accumulate eval loss
                    eval_total_loss.add_(eval_loss)
                    eval_total_steps += 1

            # Gather eval loss (reduce sum)
            eval_total_loss.div_(eval_total_steps)
            torch.distributed.reduce(eval_total_loss, 0)

            if LOCAL_RANK == 0:
                wandb.log({"eval_loss": eval_total_loss.item()}, step=step)

        ############ Save Checkpoint
        # Save model with lean state dict
        # https://deepspeed.readthedocs.io/en/latest/model-checkpointing.html
        if (epoch + 1 == args.epochs) or (args.save_every and ((epoch + 1) % args.save_every == 0)):
            torch.distributed.barrier()

            if LOCAL_RANK == 0:
                save_path = os.path.join(args.save_path, f"ep_{epoch}")

                model_engine.module.save_pretrained(save_path,
                                                    state_dict=deepspeed.checkpoint.utils.clone_tensors_for_torch_save(model_engine.module.state_dict()))

                # Also save tokenizer from base model
<<<<<<< HEAD
                save_tokenizer(args, save_path)
=======
                MODEL_CONFIG_MAP[args.model_type].model_tokenizer_create(args.model_path).save_pretrained(save_path)
>>>>>>> f9995eb5


if __name__ == "__main__":
    train()<|MERGE_RESOLUTION|>--- conflicted
+++ resolved
@@ -6,6 +6,7 @@
 import torch
 import torch.distributed
 
+import transformers
 import deepspeed
 import tqdm
 import wandb
@@ -191,12 +192,12 @@
     return lr_scheduler
 
 
-<<<<<<< HEAD
 def save_tokenizer(args, save_path):
     tokenizer = transformers.AutoTokenizer.from_pretrained(args.model_path, use_fast=False)
     tokenizer.eos_token = MODEL_CONFIG_MAP[args.model_type].eot_token
     tokenizer.save_pretrained(save_path)
-=======
+
+
 def calculate_auto_lr(lr, batch_max_len, train_dataset):
     if lr is not None:
         return lr
@@ -214,7 +215,6 @@
 
     _rank0_print(f"Use automatic learning rate {lr} (estimated from supervised ratio {supervised_ratio} effective batch size {supervised_tokens})")
     return lr
->>>>>>> f9995eb5
 
 
 def train():
@@ -335,11 +335,7 @@
                                                     state_dict=deepspeed.checkpoint.utils.clone_tensors_for_torch_save(model_engine.module.state_dict()))
 
                 # Also save tokenizer from base model
-<<<<<<< HEAD
                 save_tokenizer(args, save_path)
-=======
-                MODEL_CONFIG_MAP[args.model_type].model_tokenizer_create(args.model_path).save_pretrained(save_path)
->>>>>>> f9995eb5
 
 
 if __name__ == "__main__":
