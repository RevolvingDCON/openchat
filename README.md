--- conflicted
+++ resolved
@@ -1,10 +1,6 @@
 # OpenChat: Advancing Open-source Language Models with Imperfect Data
 
-<<<<<<< HEAD
-OpenLLMs is a series of open-source language models fine-tuned on a small, yet diverse and high-quality dataset of multi-round conversations. Specifically, we utilize only ~6K GPT-4 conversations directly filtered from the ~90K ShareGPT conversations. Despite the small size of the dataset, OpenLLMs has demonstrated remarkable performance. We hope this project can bring you some insights, such as the importance of data quality, the bias of evaluation benchmarks, and so on.
-=======
 OpenChat is a series of open-source language models based on supervised fine-tuning (SFT). We release two versions ([v1](#v1) and [v2](#v2)) models. Specifically, v1 uses only ~6K GPT-4 conversations directly filtered from the ~90K ShareGPT conversations, while v2 adopts cleaned ~80k ShareGPT conversations with a conditioning strategy and weighted loss. Despite our methods being simple, OpenChat has demonstrated remarkable performance. Our final vision is to develop a high-performance, open-source and commercially available large language model, and we are still moving on.
->>>>>>> 0ab63729
 
 
 **💥 50.9% win-rate v.s. ChatGPT on [MT-bench](https://chat.lmsys.org/?leaderboard)**
@@ -23,15 +19,7 @@
 
 - [2023/07/07] We released the [OpenChat v2 model series](#v2).
 
-<<<<<<< HEAD
-We have evaluated our models using the two most popular evaluation benchmarks, including Vicuna GPT-4 and AlpacaEval benchmarks. Additionally, we are ongoing to evaluate our models on MT-bench advised by the lmsys team. The evaluation results are presented in the following figures.
-
-### MT-bench (In progress)
-Please wait for our results :)
-
-=======
 - [2023/07/01] We released the [OpenChat v1 model series](#v1).
->>>>>>> 0ab63729
 
 
 ## <a id="section1"></a> Models and Dataset
@@ -66,13 +54,9 @@
   
  </details>
 
-<<<<<<< HEAD
-### AlpacaEval
-=======
 #### Dataset:
 
   - **[openchat_sharegpt4_dataset](https://huggingface.co/datasets/openchat/openchat_sharegpt4_dataset)**: ~80k mixed (GPT-3.5 & GPT-4) and ~6k GPT-4 only data from ShareGPT.
->>>>>>> 0ab63729
 
 ## <a id="section2"></a> Model Evaluation
 
@@ -98,13 +82,7 @@
 | text-davinci-003      | 50.0         | -             | -            | -            |
 | falcon-40b-instruct   | 45.7         | -             | -            | 5.17         |
 
-<<<<<<< HEAD
-| Models                                                                          | LLaMA-13B BFloat16 | OpenChat  | OpenChat8192 | gpt-3.5-turbo|
-|---------------------------------------------------------------------------------|--------------------|-----------|--------------|--------------|
-| MMLU [(chain-of-thought hub)](https://github.com/FranxYao/chain-of-thought-hub) | 46.66              | **48.53** | 45.16        |67.3          |
-=======
 We are also trying to use extensive standard benchmarks to evaluate the performance of OpenChat, such as MMLU, we will release the evaluation results as soon as possible!
->>>>>>> 0ab63729
 
 ## <a id="section3"></a> Installation
 
