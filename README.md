--- conflicted
+++ resolved
@@ -33,7 +33,6 @@
    - Achieves **83.8%** win-rate over ChatGPT on Vicuna-bench.
    - Achieves **87.1%** win-rate over text-davinci-003 on AlpacaEval.
  - **[OpenChat-v2](https://huggingface.co/openchat/openchat_v2)**: ~80k cleaned ShareGPT data with only conditioning, based on LLaMA-13B with a context length of 2048.
-<<<<<<< HEAD
    - Achieves **47.2%** win-rate over ChatGPT on MT-bench.
    - Achieves **83.6%** win-rate over ChatGPT on Vicuna-bench.
    - Achieves **85.0%** win-rate over text-davinci-003 on AlpacaEval.
@@ -51,26 +50,6 @@
    - Achieves **79.5%** win-rate over text-davinci-003 on AlpacaEval.
  - **[OpenCoderPlus-v1-8192](https://huggingface.co/openchat/opencoderplus)**: based on StarCoderPlus with a native context length of 8192.
    - Achieves **78.7%** win-rate over text-davinci-003 on AlpacaEval.
-=======
-   - Achieves **47.2%** win-rate and **6.67** score on MT-bench.
-   - Achieves **83.6%** win-rate on the Vicuna GPT-4 evaluation.
-   - Achieves **85.0%** win-rate on AlpacaEval.
-  
-#### <a id="v1"></a> OpenLLMs_v1
-The OpenLLMs_v1 family is to validate the importance of data quality.
-
- - **[OpenChat-v1-2048](https://huggingface.co/openchat/openchat)**: only ~6k GPT-4 conversations, based on LLaMA-13B with a context length of 2048.
-   - Achieves **** win-rate and **** score on MT-bench.
-   - Achieves **77.3%** win-rate on the Vicuna GPT-4 evaluation.
-   - Achieves **80.9%** win-rate on AlpacaEval.
- - **[OpenChat-v1-8192](https://huggingface.co/openchat/openchat_8192)**: only ~6k GPT-4 conversations, based on LLaMA-13B, with an extended context length of 8192.
-   - Achieves **** win-rate and **** score on MT-bench.
-   - Achieves **82.1%** win-rate on the Vicuna GPT-4 evaluation.
-   - Achieves **79.5%** win-rate on AlpacaEval.
- - **[OpenCoderPlus-8192](https://huggingface.co/openchat/opencoderplus)**: based on StarCoderPlus with a native context length of 8192.
-   - Achieves a **78.7%** win-rate on AlpacaEval.
-   - Other benchmarks do not support StarCoder, we will try to fix it.
->>>>>>> fcfe8af3
 
 #### Dataset:
 
